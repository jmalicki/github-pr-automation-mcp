--- conflicted
+++ resolved
@@ -1,16 +1,11 @@
 // Test setup and global configuration
-<<<<<<< HEAD
 import { beforeAll, afterAll } from "vitest";
 import nock from "nock";
-=======
-import { beforeAll } from "vitest";
->>>>>>> ff71e317
 
 // Global test setup
 beforeAll(() => {
   // Set up test environment
   process.env.NODE_ENV = "test";
-<<<<<<< HEAD
   
   // Block all network calls for unit tests
   // This ensures tests don't accidentally make real API calls
@@ -26,6 +21,4 @@
   // Clean up network blocking
   nock.enableNetConnect();
   nock.cleanAll();
-=======
->>>>>>> ff71e317
 });